<?php
$key = "Cell Editor";
$pageTitle = "ag-Grid Cell Editor Component";
$pageDescription = "You can integrate your own editors into ag-Grid that will bind into the grids navigation.";
$pageKeyboards = "ag-Grid Cell Editor Component";
$pageGroup = "components";
include '../documentation-main/documentation_header.php';
?>

<h2 id="cell-editors">Cell Editors</h2>

<p>
    Create your own cellEditor by providing a cellEditor component.
</p>

<p>
    The interface for the cellEditor component is as follows:
</p>

<pre>interface ICellEditorComp {

    <span class="codeComment">// gets called once after the editor is created</span>
    init?(params: ICellEditorParams): void;

    <span class="codeComment">// Gets called once after GUI is attached to DOM.</span>
    <span class="codeComment">// Useful if you want to focus or highlight a component</span>
    <span class="codeComment">// (this is not possible when the element is not attached)</span>
    afterGuiAttached?(): void;

    <span class="codeComment">// Return the DOM element of your editor, this is what the grid puts into the DOM</span>
    getGui(): HTMLElement;

    <span class="codeComment">// Should return the final value to the grid, the result of the editing</span>
    getValue(): any;

    <span class="codeComment">// Gets called once by grid after editing is finished</span>
    <span class="codeComment">// if your editor needs to do any cleanup, do it here</span>
    destroy?(): void;

    <span class="codeComment">// Gets called once after initialised.</span>
    <span class="codeComment">// If you return true, the editor will appear in a popup</span>
    isPopup?(): boolean;

    <span class="codeComment">// Gets called once before editing starts, to give editor a chance to</span>
    <span class="codeComment">// cancel the editing before it even starts.</span>
    isCancelBeforeStart?(): boolean;

    <span class="codeComment">// Gets called once when editing is finished (eg if enter is pressed).</span>
    <span class="codeComment">// If you return true, then the result of the edit will be ignored.</span>
    isCancelAfterEnd?(): boolean;

    <span class="codeComment">// If doing full row edit, then gets called when tabbing into the cell.</span>
    focusIn?(): boolean;

    <span class="codeComment">// If doing full row edit, then gets called when tabbing out of the cell.</span>
    focusOut?(): boolean;
}</pre>

<p>
    Below is a simple example of cellEditor class:
</p>

<pre><code><span class="codeComment">// function to act as a class</span>
function MyCellEditor () {}

<span class="codeComment">// gets called once before the renderer is used</span>
MyCellEditor.prototype.init = function(params) {
    <span class="codeComment">// create the cell</span>
    this.eInput = document.createElement('input');
    this.eInput.value = params.value;
};

<span class="codeComment">// gets called once when grid ready to insert the element</span>
MyCellEditor.prototype.getGui = function() {
    return this.eInput;
};

<span class="codeComment">// focus and select can be done after the gui is attached</span>
MyCellEditor.prototype.afterGuiAttached = function() {
    this.eInput.focus();
    this.eInput.select();
};

<span class="codeComment">// returns the new value after editing</span>
MyCellEditor.prototype.getValue = function() {
    return this.eInput.value;
};

<span class="codeComment">// any cleanup we need to be done here</span>
MyCellEditor.prototype.destroy = function() {
    <span class="codeComment">// but this example is simple, no cleanup, we could</span>
    <span class="codeComment">// even leave this method out as it's optional</span>
};

<span class="codeComment">// if true, then this editor will appear in a popup </span>
MyCellEditor.prototype.isPopup = function() {
    <span class="codeComment"> and we could leave this method out also, false is the default</span>
    return false;
};</code></pre>


<h3 id="cell-editor-params">
    cellEditor Params
</h3>

<p>
    The cellEditor component takes parameters in it's init() method and contain the following:
</p>

<table class="table">
    <tr>
        <th>Value</th>
        <th>Description</th>
    </tr>
    <tr>
        <th>value</th>
        <td>The initial data value to be edited.</td>
    </tr>
    <tr>
        <th>keyPress</th>
        <td>If editing was started by a function key press, contains the key code.</td>
    </tr>
    <tr>
        <th>charPress</th>
        <td>If editing was started by a printable character, contains the string of the printable character.</td>
    </tr>
    <tr>
        <th>column</th>
        <td>The column the cell belongs to.</td>
    </tr>
    <tr>
        <th>node</th>
        <td>The row node the row is rendering.</td>
    </tr>
    <tr>
        <th>api</th>
        <td>Grid API</td>
    </tr>
    <tr>
        <th>columnApi</th>
        <td>Column API</td>
    </tr>
    <tr>
        <th>context</th>
        <td>Grid context</td>
    </tr>
    <tr>
        <th>$scope</th>
        <td>If compiling to Angular, is the row's child scope, otherwise null.</td>
    </tr>
    <tr>
        <th>onKeyDown</th>
        <td>Callback to tell grid a key was pressed - useful to pass control key events (tab, arrows etc) back to grid - however you do
            not need to call this as the grid is already listening for the events as they propagate. This is only required if
            you are preventing event propagation.</td>
    </tr>
    <tr>
        <th>stopEditing</th>
        <td>Callback to tell grid to stop editing the current cell.</td>
    </tr>
    <tr>
        <th>eGridCell</th>
        <td>A reference to the DOM element representing the grid cell that your component will live inside.
            Useful if you want to add event listeners or classes at this level. This is the DOM element that
            gets browser focus when selecting cells.</td>
    </tr>
    <tr>
        <th>cellStartedEdit</th>
        <td>
            If doing full row edit, this is true if the cell is the one that started the edit (eg it is
            the cell the use double clicked on, or pressed a key on etc).
        </td>
    </tr>
</table>

<h3 id="complementing-cell-editor-params">Complementing cellEditor Params</h3>

<p>
    Again like cellRenderers, cellEditors can also be provided with additional parameters.
    Do this using cellEditorParams like in the following example which will pass 'Ireland'
    as the 'country' parameter:
</p>

<pre><code><span class="codeComment">// define cellRenderer to be reused</span>
var myCellEditor = .....

<span class="codeComment">// use with a color</span>
colDef.cellEditor = ... <span class="codeComment">// provide cellEditor as before</span>
colDef.cellEditorParams = {
    country: 'Ireland'
}
</code></pre>

<h3 id="cell-editing-example">Cell Editing Example</h3>

<p>The example below illustrates:
<ul>
    <li>'Gender' column uses a Component cell editor that allows choices via a 'richSelect' (ag-Grid-Enterprise only), with values supplied by complementing the editor parameters.</li>
    <li>'Age' column uses a Component cell editor that allows simple integer input only.</li>
    <li>'Mood' column uses a custom Component cell editor and renderer that allows choice of mood based on image selection.</li>
    <li>'Address' column uses a Component cell editor that allows input of multiline text via a 'largeText'. Tab & Esc (amongst others) will exit editing in this field, Shift+Enter will allow newlines.</li>
    <li>'Country' columns shows using 'richSelect' for a complex object - the cellRenderer takes care of only rendering the country name.</li>
</ul>
</p>

<show-example example="exampleEditorComponent"></show-example>

<<<<<<< HEAD
<? if (isFrameworkAngular2()) { include './angular.php'; } ?>

<? if (isFrameworkAurelia()) { include './aurelia.php'; } ?>

<? if (isFrameworkReact()) { include './react.php'; } ?>

<? if (isFrameworkVue()) { include './vue.php'; } ?>
=======
<?php if (isFrameworkAngular()) { ?>
    <?php include './angular.php';?>
<?php } ?>

<?php if (isFrameworkAurelia()) { ?>
    <?php include './aurelia.php';?>
<?php } ?>

<?php if (isFrameworkReact()) { ?>
    <?php include './react.php';?>
<?php } ?>

<?php if (isFrameworkVue()) { ?>
    <?php include './vuejs.php';?>
<?php } ?>
>>>>>>> 3596162e

<?php include '../documentation-main/documentation_footer.php';?><|MERGE_RESOLUTION|>--- conflicted
+++ resolved
@@ -205,15 +205,6 @@
 
 <show-example example="exampleEditorComponent"></show-example>
 
-<<<<<<< HEAD
-<? if (isFrameworkAngular2()) { include './angular.php'; } ?>
-
-<? if (isFrameworkAurelia()) { include './aurelia.php'; } ?>
-
-<? if (isFrameworkReact()) { include './react.php'; } ?>
-
-<? if (isFrameworkVue()) { include './vue.php'; } ?>
-=======
 <?php if (isFrameworkAngular()) { ?>
     <?php include './angular.php';?>
 <?php } ?>
@@ -229,6 +220,5 @@
 <?php if (isFrameworkVue()) { ?>
     <?php include './vuejs.php';?>
 <?php } ?>
->>>>>>> 3596162e
 
 <?php include '../documentation-main/documentation_footer.php';?>