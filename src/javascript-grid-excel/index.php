--- conflicted
+++ resolved
@@ -2,11 +2,7 @@
 $key = "Excel Export";
 $pageTitle = "Javascript Excel Export";
 $pageDescription = "We are now supporting JavaScript Export to Excel. This page explains how to use this new feature to Export to Excel along with properties you can set to get the configure the exports.";
-<<<<<<< HEAD
-$pageKeyboards = "Javascript Excel Export";
-=======
 $pageKeyboards = "JavaScript Export to Excel";
->>>>>>> b96e234d
 include '../documentation-main/documentation_header.php';
 ?>
 
