--- conflicted
+++ resolved
@@ -6,30 +6,19 @@
 
 include('../includes/mediaHeader.php');
 
-<<<<<<< HEAD
-define('AUTHORS', array(
-=======
 $authors = array(
->>>>>>> a6ba8cf8
 'niall' => 'Niall Crosby',
 'sean' => 'Sean Landsman',
 'sophia' => 'Sophia Lazarova',
 'amit' => 'Amit Moryossef'
-<<<<<<< HEAD
-));
-
-function featuredBlog($title, $cardImage, $link, $author, $date) {
-    $authors = AUTHORS;
-=======
 );
 
 function featuredBlog($title, $cardImage, $link, $author, $date) {
     $authors = $GLOBALS['authors'];
->>>>>>> a6ba8cf8
     echo <<<HTML
     <div class="col-md-4">
         <div class="card">
-          <a href="$link" class="cover" style="background-image: url($cardImage)" title="$title">$title</a>
+          <a href="$link" class="cover" style="background-image: url($cardImage);" title="$title">$title</a>
           <div class="card-body">
             <h3 class="card-title">
                 <a href="$link">$title</a>
@@ -48,11 +37,7 @@
 }
 
 function recentBlog($title, $summary, $image, $link, $author, $date) {
-<<<<<<< HEAD
-    $authors = AUTHORS;
-=======
     $authors = $GLOBALS['authors'];
->>>>>>> a6ba8cf8
     echo <<<HTML
     <div class="row post-summary">
         <div class="col-md-3">
@@ -78,11 +63,11 @@
 
 <div id="headline">
     <h1>
-        <a href="../ag-grid-blog-15-0-0/">Happy New ag-Grid v15.0.0</a>
-        <span>by Sophia Lazarova | 13 December 2017</span>
+        <a href="../ag-grid-blog-16-0-0/">Meet ag-Grid Phoenix & our new Website</a>
+        <span>by Sophia Lazarova | 22 January 2018</span>
     </h1>
 
-    <a href="../ag-grid-blog-15-0-0/"><img style="margin-bottom:30px;" src="../ag-grid-blog-15-0-0/cover15-0-0.png" width='100%' class="rounded" /></a>
+    <a href="../ag-grid-blog-16-0-0/"><img style="margin-bottom:30px;" src="../ag-grid-blog-16-0-0/cover.svg" width='100%' class="rounded" /></a>
 </div>
 
 <div id="featured-blogs">
