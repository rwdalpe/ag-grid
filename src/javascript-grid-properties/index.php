--- conflicted
+++ resolved
@@ -488,11 +488,7 @@
         </tr>
         <tr>
             <th>excelStyles</th>
-<<<<<<< HEAD
-            <td>The list of excel styles to be used when <a href="/javascript-grid-excel/">exporting to excel</a></td>
-=======
             <td>The list of Excel styles to be used when <a href="/javascript-grid-excel/">exporting to Excel</a></td>
->>>>>>> 6926e723
         </tr>
         <tr>
             <th>rowGroupPanelShow</th>
