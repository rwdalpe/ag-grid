--- conflicted
+++ resolved
@@ -56,14 +56,11 @@
 import {ColumnAnimationService} from "./rendering/columnAnimationService";
 import {ComponentProvider} from "./componentProvider";
 import {PaginationService} from "./rowModels/pagination/paginationService";
-<<<<<<< HEAD
-import {AutoGroupColService} from "./columnController/autoGroupColService";
-=======
 import {SortService} from "./rowNodes/sortService";
 import {PaginationDataSourceFactory} from "./rowModels/pagination/paginationDataSourceFactory";
 import {FilterService} from "./rowNodes/filterService";
 import {RowNodeFactory} from "./rowNodes/rowNodeFactory";
->>>>>>> cdfd4530
+import {AutoGroupColService} from "./columnController/autoGroupColService";
 
 export interface GridParams {
     // used by Web Components
@@ -161,11 +158,7 @@
                 DragAndDropService, SortController, ColumnApi, FocusedCellController, MouseEventService,
                 CellNavigationService, FilterStage, SortStage, FlattenStage, FocusService, FilterService, RowNodeFactory,
                 CellEditorFactory, CellRendererService, ValueFormatterService, StylingService, ScrollVisibleService,
-<<<<<<< HEAD
-                ColumnHoverService, ColumnAnimationService, PaginationService, AutoGroupColService],
-=======
-                ColumnHoverService, ColumnAnimationService, PaginationService, SortService, PaginationDataSourceFactory],
->>>>>>> cdfd4530
+                ColumnHoverService, ColumnAnimationService, PaginationService, SortService, PaginationDataSourceFactory, AutoGroupColService],
             components: [
                 {componentName: 'AgCheckbox', theClass: AgCheckbox}
             ],
