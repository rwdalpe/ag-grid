--- conflicted
+++ resolved
@@ -24,9 +24,9 @@
 import {LargeTextCellEditor} from "../../rendering/cellEditors/largeTextCellEditor";
 import {TextFilter} from "../../filter/textFilter";
 import {NumberFilter} from "../../filter/numberFilter";
-import {OverlayWrapperComponent} from "../../rendering/overlays/overlayWrapperComponent";
-import {LoadingOverlayComponent} from "../../rendering/overlays/loadingOverlayComponent";
-import {NoRowsOverlayComponent} from "../../rendering/overlays/noRowsOverlayComponent";
+import {OverlayWrapperRenderer} from "../../rendering/overlayRenderers/overlayWrapperRenderer";
+import {LoadingOverlayRenderer} from "../../rendering/overlayRenderers/loadingOverlayRenderer";
+import {NoRowsOverlayRenderer} from "../../rendering/overlayRenderers/noRowsOverlayRenderer";
 import {GridOptions} from "../../entities/gridOptions";
 
 export enum RegisteredComponentSource {
@@ -98,27 +98,6 @@
             },
 
             //floating filters
-<<<<<<< HEAD
-            setFloatingFilterComponent: SetFloatingFilterComp,
-            textFloatingFilterComponent: TextFloatingFilterComp,
-            numberFloatingFilterComponent:NumberFloatingFilterComp,
-            dateFloatingFilterComponent: DateFloatingFilterComp,
-            readModelAsStringFloatingFilterComponent: ReadModelAsStringFloatingFilterComp,
-            floatingFilterWrapperComponent: FloatingFilterWrapperComp,
-            emptyFloatingFilterWrapperComponent: EmptyFloatingFilterWrapperComp,
-
-            //renderers
-            cellRenderer: null,
-            fullWidthCellRenderer: null,
-            innerRenderer: null,
-            groupRowInnerRenderer: null,
-            animateShowChange: AnimateShowChangeCellRenderer,
-            animateSlide: AnimateSlideCellRenderer,
-            group: GroupCellRenderer,
-            groupRowRenderer: GroupCellRenderer,
-            loadingCellRenderer: LoadingCellRenderer,
-            pinnedRowCellRenderer: null,
-=======
             setFloatingFilterComponent: {
                 defaultImpl: SetFloatingFilterComp,
                 overridable: true
@@ -201,12 +180,6 @@
                 defaultImpl: null,
                 overridable: true
             },
->>>>>>> ecc3a5e8
-
-            //overlays
-            overlayWrapperComponent: OverlayWrapperComponent,
-            loadingOverlayComponent: LoadingOverlayComponent,
-            noRowsOverlayComponent: NoRowsOverlayComponent,
 
             //editors
             cellEditor: {
