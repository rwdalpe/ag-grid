--- conflicted
+++ resolved
@@ -21,7 +21,7 @@
     <li>function: The <code>cellRenderer</code> is a function that gets called once for each cell. The function
         should return a string (which will be treated as html) or a DOM object. Use this if you
         have no cleanup or refresh requirements of the cell - it's a 'fire and forget' approach
-        to cell rendering.
+        to the cell rendering.
     </li>
     <li>component: The grid will call 'new' on the provided class and treat the object as a component, using
         lifecycle methods. Use this if you need to do cleanup when the cell is removed or have
@@ -144,11 +144,7 @@
 </p>
 
 <snippet>
-<<<<<<< HEAD
-// function to act as a class
-=======
     // function to act as a class
->>>>>>> 7b34aa82
 function MyCellRenderer () {}
 
 // gets called once before the renderer is used
@@ -332,14 +328,8 @@
 </p>
 <p>
     This is simply fixed by checking for the existence of the data before you use it like the following:
-<<<<<<< HEAD
-    <snippet>
+<snippet>
 colDef.cellRenderer = function(params) {
-
-=======
-<snippet>
-colDef.cellRenderer = function(params) {
->>>>>>> 7b34aa82
     // check the data exists, to avoid error
     if (!params.node.group) {
         // data exists, so we can access it
@@ -349,11 +339,7 @@
         return null;
     }
 };
-<<<<<<< HEAD
-    </snippet>
-=======
-</snippet>
->>>>>>> 7b34aa82
+</snippet>
 </p>
 
 <?php include './angular.php'; ?>
