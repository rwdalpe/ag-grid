{
  "name": "ag-grid",
<<<<<<< HEAD
  "version": "18.1.1",
=======
  "version": "18.1.2",
>>>>>>> 1f82c57f
  "homepage": "http://www.ag-grid.com/",
  "authors": [
    "Niall Crosby <niall.crosby@ag-grid.com>"
  ],
  "description": "Advanced Javascript Datagrid. Supports raw Javascript, React, AngularJS 1.x, AngularJS 2.0 and Web Components",
  "main": [
    "./main.js"
  ],
  "moduleType": [
    "node"
  ],
  "keywords": [
    "web-components",
    "grid",
    "data",
    "table",
    "react",
    "reactjs",
    "angular",
    "angularjs"
  ],
  "license": "MIT",
  "ignore": [
    "**/.*",
    "node_modules",
    "test",
    "tests"
  ],
  "devDependencies": {
  },
  "dependencies": {
  }
}<|MERGE_RESOLUTION|>--- conflicted
+++ resolved
@@ -1,10 +1,6 @@
 {
   "name": "ag-grid",
-<<<<<<< HEAD
-  "version": "18.1.1",
-=======
   "version": "18.1.2",
->>>>>>> 1f82c57f
   "homepage": "http://www.ag-grid.com/",
   "authors": [
     "Niall Crosby <niall.crosby@ag-grid.com>"
