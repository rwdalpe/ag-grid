--- conflicted
+++ resolved
@@ -67,16 +67,7 @@
     <div id="stage-frameworks">
         <section id="news-flash">
             <div>
-<<<<<<< HEAD
-                22nd Feb 2019: <a href="./ag-grid-changelog/?fixVersion=20.1.0">Version 20.1.0</a> Improvements and bug fixes
-            </div>
-        </section>
-        <section id="news-flash">
-            <div>
-                11th Jan 2019: <a href="./ag-grid-changelog/?fixVersion=20.0.0">Version 20.0.0</a> Server Side Master Detail, Vue.js improvements and bug fixes
-=======
                 22nd Feb 2019: <a href="./ag-grid-changelog/?fixVersion=20.1.0">Version 20.1.0</a> Tooltip Components, Custom Filters Options, Loading Components and bug fixes
->>>>>>> 1481840e
             </div>
         </section>
 
