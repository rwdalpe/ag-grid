--- conflicted
+++ resolved
@@ -38,11 +38,7 @@
         chartType: 'pie'
     };
 
-<<<<<<< HEAD
-    params.api.createRangeChart(createRangeChartParams);
-=======
     params.api.chartRange(createRangeChartParams);
->>>>>>> 24790cd2
 }
 
 function processChartOptions(params) {
