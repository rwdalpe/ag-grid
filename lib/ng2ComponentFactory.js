--- conflicted
+++ resolved
@@ -1,7 +1,3 @@
-<<<<<<< HEAD
-// ag-grid-ng2 v6.4.1
-=======
->>>>>>> 75a7f781
 "use strict";
 var __extends = (this && this.__extends) || function (d, b) {
     for (var p in b) if (b.hasOwnProperty(p)) d[p] = b[p];
