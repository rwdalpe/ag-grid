import {
    _,
    Autowired,
    ColumnController,
    Component,
    Events,
    EventService,
    GridOptionsWrapper,
    PostConstruct,
    PreConstruct,
    RefSelector,
<<<<<<< HEAD
    ToolPanelColumnCompParams,
    Constants
} from "@ag-community/grid-core";
=======
    ToolPanelColumnCompParams, Constants
} from "@ag-grid-community/core";
>>>>>>> e09a2a59


export enum EXPAND_STATE { EXPANDED, COLLAPSED, INDETERMINATE }
export enum SELECTED_STATE { CHECKED, UNCHECKED, INDETERMINATE }

export class PrimaryColsHeaderPanel extends Component {
    @Autowired('gridOptionsWrapper') private gridOptionsWrapper: GridOptionsWrapper;
    @Autowired('columnController') private columnController: ColumnController;
    @Autowired('eventService') private eventService: EventService;

    @RefSelector('eExpand') private eExpand: HTMLElement;
    @RefSelector('eSelect') private eSelect: HTMLElement;
    @RefSelector('eFilterWrapper') private eFilterWrapper: HTMLElement;
    @RefSelector('eFilterTextField') private eFilterTextField: HTMLInputElement;

    private eSelectChecked: HTMLElement;
    private eSelectUnchecked: HTMLElement;
    private eSelectIndeterminate: HTMLElement;

    private eExpandChecked: HTMLElement;
    private eExpandUnchecked: HTMLElement;
    private eExpandIndeterminate: HTMLElement;

    private eSelectCheckbox: HTMLInputElement;

    private expandState: EXPAND_STATE;
    private selectState: SELECTED_STATE;

    private onFilterTextChangedDebounced: () => void;

    private params: ToolPanelColumnCompParams;

    @PreConstruct
    private preConstruct(): void {
        const translate = this.gridOptionsWrapper.getLocaleTextFunc();

        this.setTemplate(
            `<div class="ag-primary-cols-header-panel" role="presentation">
                <div ref="eExpand"></div>
                <div ref="eSelect"></div>
                <div class="ag-input-wrapper ag-primary-cols-filter-wrapper" ref="eFilterWrapper" role="presentation">
                    <input class="ag-primary-cols-filter" ref="eFilterTextField" type="text" placeholder="${translate(
                    "SearchOoo",
                    "Search..."
                    )}">
                </div>
            </div>`
        );
    }

    @PostConstruct
    public postConstruct(): void {
        this.createExpandIcons();
        if (this.gridOptionsWrapper.useNativeCheckboxes()) {
            this.eSelectCheckbox = document.createElement("input");
            this.eSelectCheckbox.type = "checkbox";
            this.eSelectCheckbox.className = "ag-checkbox";
            this.eSelect.appendChild(this.eSelectCheckbox);
        } else {
            this.createCheckIcons();
        }

        this.addDestroyableEventListener(
            this.eExpand,
            "click",
            this.onExpandClicked.bind(this)
        );
        this.addDestroyableEventListener(
            this.eSelect,
            "click",
            this.onSelectClicked.bind(this)
        );
        this.addDestroyableEventListener(
            this.eFilterTextField,
            "input",
            this.onFilterTextChanged.bind(this)
        );
        this.addDestroyableEventListener(
            this.eFilterTextField,
            "keypress",
            this.onMiniFilterKeyPress.bind(this)
        );

        this.addDestroyableEventListener(
            this.eventService,
            Events.EVENT_NEW_COLUMNS_LOADED,
            this.showOrHideOptions.bind(this)
        );
    }

    public init(params: ToolPanelColumnCompParams): void {
        this.params = params;

        if (this.columnController.isReady()) {
            this.showOrHideOptions();
        }
    }

    private createExpandIcons() {
        this.eExpand.appendChild((
            this.eExpandChecked = _.createIconNoSpan(
                "columnSelectOpen",
                this.gridOptionsWrapper
            )
        ));

        this.eExpand.appendChild((
            this.eExpandUnchecked = _.createIconNoSpan(
            "columnSelectClosed",
            this.gridOptionsWrapper
            )
        ));

        this.eExpand.appendChild((
            this.eExpandIndeterminate = _.createIconNoSpan(
            "columnSelectIndeterminate",
            this.gridOptionsWrapper
        )
    )
        );
    }

    private createCheckIcons() {
        this.eSelect.appendChild((
            this.eSelectChecked = _.createIconNoSpan(
                "checkboxChecked",
                this.gridOptionsWrapper
            )
        ));
        this.eSelect.appendChild((
            this.eSelectUnchecked = _.createIconNoSpan(
                "checkboxUnchecked",
                this.gridOptionsWrapper
            )
        ));
        this.eSelect.appendChild((
            this.eSelectIndeterminate = _.createIconNoSpan(
                "checkboxIndeterminate",
                this.gridOptionsWrapper
            )
        ));
    }

    // we only show expand / collapse if we are showing columns
    private showOrHideOptions(): void {
        const showFilter = !this.params.suppressColumnFilter;
        const showSelect = !this.params.suppressColumnSelectAll;
        const showExpand = !this.params.suppressColumnExpandAll;

        const groupsPresent = this.columnController.isPrimaryColumnGroupsPresent();

        _.setDisplayed(this.eFilterWrapper, showFilter);
        _.setDisplayed(this.eSelect, showSelect);
        _.setDisplayed(this.eExpand, showExpand && groupsPresent);
    }

    private onFilterTextChanged(): void {
        if (!this.onFilterTextChangedDebounced) {
            this.onFilterTextChangedDebounced = _.debounce(() => {
                const filterText = this.eFilterTextField.value;
                this.dispatchEvent({ type: "filterChanged", filterText: filterText });
            }, 300);
        }

        this.onFilterTextChangedDebounced();
    }

    private onMiniFilterKeyPress(e: KeyboardEvent): void {
        if (_.isKeyPressed(e, Constants.KEY_ENTER)) {
            this.dispatchEvent({ type: "selectAll" });
        }
    }

    private onSelectClicked(): void {
        const eventType = this.selectState === SELECTED_STATE.CHECKED ? "unselectAll" : "selectAll";
        this.dispatchEvent({ type: eventType });
    }

    private onExpandClicked(): void {
        const eventType = this.expandState === EXPAND_STATE.EXPANDED ? "collapseAll" : "expandAll";
        this.dispatchEvent({ type: eventType });
    }

    public setExpandState(state: EXPAND_STATE): void {
        this.expandState = state;

        _.setDisplayed(
            this.eExpandChecked,
            this.expandState === EXPAND_STATE.EXPANDED
        );
        _.setDisplayed(
            this.eExpandUnchecked,
            this.expandState === EXPAND_STATE.COLLAPSED
        );
        _.setDisplayed(
            this.eExpandIndeterminate,
            this.expandState === EXPAND_STATE.INDETERMINATE
        );
    }

    public setSelectionState(state: SELECTED_STATE): void {
        this.selectState = state;

        if (this.gridOptionsWrapper.useNativeCheckboxes()) {
            this.eSelectCheckbox.checked = this.selectState === SELECTED_STATE.CHECKED;
            this.eSelectCheckbox.indeterminate = this.selectState === SELECTED_STATE.INDETERMINATE;
        } else {
            _.setDisplayed(
                this.eSelectChecked,
                this.selectState === SELECTED_STATE.CHECKED
            );
            _.setDisplayed(
                this.eSelectUnchecked,
                this.selectState === SELECTED_STATE.UNCHECKED
            );
            _.setDisplayed(
                this.eSelectIndeterminate,
                this.selectState === SELECTED_STATE.INDETERMINATE
            );
        }
    }
}<|MERGE_RESOLUTION|>--- conflicted
+++ resolved
@@ -9,14 +9,9 @@
     PostConstruct,
     PreConstruct,
     RefSelector,
-<<<<<<< HEAD
     ToolPanelColumnCompParams,
     Constants
-} from "@ag-community/grid-core";
-=======
-    ToolPanelColumnCompParams, Constants
 } from "@ag-grid-community/core";
->>>>>>> e09a2a59
 
 
 export enum EXPAND_STATE { EXPANDED, COLLAPSED, INDETERMINATE }
